package vault

import (
	"fmt"
	"io/ioutil"
	"log"
	"strings"

	"github.com/hashicorp/terraform/helper/logging"
	"github.com/hashicorp/terraform/helper/schema"
	"github.com/hashicorp/terraform/terraform"
	"github.com/hashicorp/vault/api"
	"github.com/mitchellh/go-homedir"
)

func Provider() terraform.ResourceProvider {
	return &schema.Provider{
		Schema: map[string]*schema.Schema{
			"address": &schema.Schema{
				Type:        schema.TypeString,
				Required:    true,
				DefaultFunc: schema.EnvDefaultFunc("VAULT_ADDR", nil),
				Description: "URL of the root of the target Vault server.",
			},
			"token": &schema.Schema{
				Type:        schema.TypeString,
				Required:    true,
				DefaultFunc: schema.EnvDefaultFunc("VAULT_TOKEN", ""),
				Description: "Token to use to authenticate to Vault.",
			},
			"ca_cert_file": &schema.Schema{
				Type:        schema.TypeString,
				Optional:    true,
				DefaultFunc: schema.EnvDefaultFunc("VAULT_CACERT", ""),
				Description: "Path to a CA certificate file to validate the server's certificate.",
			},
			"ca_cert_dir": &schema.Schema{
				Type:        schema.TypeString,
				Optional:    true,
				DefaultFunc: schema.EnvDefaultFunc("VAULT_CAPATH", ""),
				Description: "Path to directory containing CA certificate files to validate the server's certificate.",
			},
			"client_auth": &schema.Schema{
				Type:        schema.TypeList,
				Optional:    true,
				Description: "Client authentication credentials.",
				Elem: &schema.Resource{
					Schema: map[string]*schema.Schema{
						"cert_file": &schema.Schema{
							Type:        schema.TypeString,
							Required:    true,
							DefaultFunc: schema.EnvDefaultFunc("VAULT_CLIENT_CERT", ""),
							Description: "Path to a file containing the client certificate.",
						},
						"key_file": &schema.Schema{
							Type:        schema.TypeString,
							Required:    true,
							DefaultFunc: schema.EnvDefaultFunc("VAULT_CLIENT_KEY", ""),
							Description: "Path to a file containing the private key that the certificate was issued for.",
						},
					},
				},
			},
			"skip_tls_verify": &schema.Schema{
				Type:        schema.TypeBool,
				Optional:    true,
				DefaultFunc: schema.EnvDefaultFunc("VAULT_SKIP_VERIFY", ""),
				Description: "Set this to true only if the target Vault server is an insecure development instance.",
			},
			"max_lease_ttl_seconds": &schema.Schema{
				Type:     schema.TypeInt,
				Optional: true,

				// Default is 20min, which is intended to be enough time for
				// a reasonable Terraform run can complete but not
				// significantly longer, so that any leases are revoked shortly
				// after Terraform has finished running.
				DefaultFunc: schema.EnvDefaultFunc("TERRAFORM_VAULT_MAX_TTL", 1200),

				Description: "Maximum TTL for secret leases requested by this provider",
			},
		},

		ConfigureFunc: providerConfigure,

		DataSourcesMap: map[string]*schema.Resource{
			"vault_aws_access_credentials": awsAccessCredentialsDataSource(),
			"vault_generic_secret":         genericSecretDataSource(),
		},

		ResourcesMap: map[string]*schema.Resource{
<<<<<<< HEAD
			"vault_auth_backend":                        authBackendResource(),
			"vault_aws_auth_backend_cert":               awsAuthBackendCertResource(),
			"vault_aws_auth_backend_client":             awsAuthBackendClientResource(),
			"vault_aws_auth_backend_identity_whitelist": awsAuthBackendIdentityWhitelistResource(),
			"vault_aws_auth_backend_role":               awsAuthBackendRoleResource(),
			"vault_aws_auth_backend_sts_role":           awsAuthBackendSTSRoleResource(),
			"vault_aws_secret_backend":                  awsSecretBackendResource(),
			"vault_aws_secret_backend_role":             awsSecretBackendRoleResource(),
			"vault_generic_secret":                      genericSecretResource(),
			"vault_policy":                              policyResource(),
			"vault_mount":                               mountResource(),
=======
			"vault_auth_backend":              authBackendResource(),
			"vault_aws_auth_backend_cert":     awsAuthBackendCertResource(),
			"vault_aws_auth_backend_client":   awsAuthBackendClientResource(),
			"vault_aws_auth_backend_login":    awsAuthBackendLoginResource(),
			"vault_aws_auth_backend_role":     awsAuthBackendRoleResource(),
			"vault_aws_auth_backend_sts_role": awsAuthBackendSTSRoleResource(),
			"vault_aws_secret_backend":        awsSecretBackendResource(),
			"vault_aws_secret_backend_role":   awsSecretBackendRoleResource(),
			"vault_generic_secret":            genericSecretResource(),
			"vault_policy":                    policyResource(),
			"vault_mount":                     mountResource(),
>>>>>>> ea692b7c
		},
	}
}

func providerConfigure(d *schema.ResourceData) (interface{}, error) {
	config := api.DefaultConfig()
	config.Address = d.Get("address").(string)

	clientAuthI := d.Get("client_auth").([]interface{})
	if len(clientAuthI) > 1 {
		return nil, fmt.Errorf("client_auth block may appear only once")
	}

	clientAuthCert := ""
	clientAuthKey := ""
	if len(clientAuthI) == 1 {
		clientAuth := clientAuthI[0].(map[string]interface{})
		clientAuthCert = clientAuth["cert_file"].(string)
		clientAuthKey = clientAuth["key_file"].(string)
	}

	err := config.ConfigureTLS(&api.TLSConfig{
		CACert:   d.Get("ca_cert_file").(string),
		CAPath:   d.Get("ca_cert_dir").(string),
		Insecure: d.Get("skip_tls_verify").(bool),

		ClientCert: clientAuthCert,
		ClientKey:  clientAuthKey,
	})
	if err != nil {
		return nil, fmt.Errorf("failed to configure TLS for Vault API: %s", err)
	}

	config.HttpClient.Transport = logging.NewTransport("Vault", config.HttpClient.Transport)

	client, err := api.NewClient(config)
	if err != nil {
		return nil, fmt.Errorf("failed to configure Vault API: %s", err)
	}

	token := d.Get("token").(string)
	if token == "" {
		// Use the vault CLI's token, if present.
		homePath, err := homedir.Dir()
		if err != nil {
			return nil, fmt.Errorf("Can't find home directory when looking for ~/.vault-token: %s", err)
		}
		tokenBytes, err := ioutil.ReadFile(homePath + "/.vault-token")
		if err != nil {
			return nil, fmt.Errorf("No vault token found: %s", err)
		}

		token = strings.TrimSpace(string(tokenBytes))
	}

	// In order to enforce our relatively-short lease TTL, we derive a
	// temporary child token that inherits all of the policies of the
	// token we were given but expires after max_lease_ttl_seconds.
	//
	// The intent here is that Terraform will need to re-fetch any
	// secrets on each run and so we limit the exposure risk of secrets
	// that end up stored in the Terraform state, assuming that they are
	// credentials that Vault is able to revoke.
	//
	// Caution is still required with state files since not all secrets
	// can explicitly be revoked, and this limited scope won't apply to
	// any secrets that are *written* by Terraform to Vault.

	client.SetToken(token)
	renewable := false
	childTokenLease, err := client.Auth().Token().Create(&api.TokenCreateRequest{
		DisplayName:    "terraform",
		TTL:            fmt.Sprintf("%ds", d.Get("max_lease_ttl_seconds").(int)),
		ExplicitMaxTTL: fmt.Sprintf("%ds", d.Get("max_lease_ttl_seconds").(int)),
		Renewable:      &renewable,
	})
	if err != nil {
		return nil, fmt.Errorf("failed to create limited child token: %s", err)
	}

	childToken := childTokenLease.Auth.ClientToken
	policies := childTokenLease.Auth.Policies

	log.Printf("[INFO] Using Vault token with the following policies: %s", strings.Join(policies, ", "))

	client.SetToken(childToken)

	return client, nil
}<|MERGE_RESOLUTION|>--- conflicted
+++ resolved
@@ -89,10 +89,10 @@
 		},
 
 		ResourcesMap: map[string]*schema.Resource{
-<<<<<<< HEAD
 			"vault_auth_backend":                        authBackendResource(),
 			"vault_aws_auth_backend_cert":               awsAuthBackendCertResource(),
 			"vault_aws_auth_backend_client":             awsAuthBackendClientResource(),
+			"vault_aws_auth_backend_login":              awsAuthBackendLoginResource(),
 			"vault_aws_auth_backend_identity_whitelist": awsAuthBackendIdentityWhitelistResource(),
 			"vault_aws_auth_backend_role":               awsAuthBackendRoleResource(),
 			"vault_aws_auth_backend_sts_role":           awsAuthBackendSTSRoleResource(),
@@ -101,19 +101,6 @@
 			"vault_generic_secret":                      genericSecretResource(),
 			"vault_policy":                              policyResource(),
 			"vault_mount":                               mountResource(),
-=======
-			"vault_auth_backend":              authBackendResource(),
-			"vault_aws_auth_backend_cert":     awsAuthBackendCertResource(),
-			"vault_aws_auth_backend_client":   awsAuthBackendClientResource(),
-			"vault_aws_auth_backend_login":    awsAuthBackendLoginResource(),
-			"vault_aws_auth_backend_role":     awsAuthBackendRoleResource(),
-			"vault_aws_auth_backend_sts_role": awsAuthBackendSTSRoleResource(),
-			"vault_aws_secret_backend":        awsSecretBackendResource(),
-			"vault_aws_secret_backend_role":   awsSecretBackendRoleResource(),
-			"vault_generic_secret":            genericSecretResource(),
-			"vault_policy":                    policyResource(),
-			"vault_mount":                     mountResource(),
->>>>>>> ea692b7c
 		},
 	}
 }
